--- conflicted
+++ resolved
@@ -21,179 +21,88 @@
     <value>改用 await</value>
     <comment>"await" is a C# keyword and should not be translated.</comment>
   </data>
-<<<<<<< HEAD
   <data name="VSTHRD002_MessageFormat" xml:space="preserve">
-    <value>在任务或等待程序同步等待是危险的可能会导致死锁。请考虑以下选项︰ 1) 切换到异步等待呼叫者是否已经"async"方法。2） 链的调用方，并将"async"方法，然后更改此代码是异步等待的变化。3） 使用 JoinableTaskFactory.Run() 来伺候的任务或等待程序。请参阅 http://blogs.msdn.com/b/andrewarnottms/archive/2014/05/07/asynchronous-and-multithreaded-programming-within-vs-using-the-joinabletaskfactory.aspx 更多的信息。</value>
+    <value>同步等待任务或 awaiter 可能导致死锁。改用 JoinableTaskFactory.Run。</value>
     <comment>"await" is a C# keyword and should not be translated.</comment>
   </data>
   <data name="VSTHRD002_Title" xml:space="preserve">
-    <value>在任务或等待程序同步等待是危险的可能会导致死锁。</value>
+    <value>避免有问题的同步等待</value>
   </data>
   <data name="VSTHRD010_MessageFormat" xml:space="preserve">
-    <value>视觉工作室服务"{0}"应明确在主线程上使用。
-请或者验证当前线程是主线程，或者切换到主线程以异步方式。
-1) Api 来验证当前线程是主线程︰ ThreadHelper.ThrowIfNotOnUIThread() 或 IThreadHandling.VerifyOnUIThread()。
-2) Api 来切换到主线程以异步方式︰ JoinableTaskFactory.SwitchToMainThreadAsync() 或 IThreadHandling.SwitchToUIThread()。对 http://blogs.msdn.com/b/andrewarnottms/archive/2014/05/07/asynchronous-and-multithreaded-programming-within-vs-using-the-joinabletaskfactory.aspx 的更多信息请参阅
-。</value>
+    <value>应对主线程显式使用 Visual Studio 服务“{0}”。
+首先调用 ThreadHelper.ThrowIfNotOnUIThread() 或等待 JoinableTaskFactory.SwitchToMainThreadAsync()。</value>
   </data>
   <data name="VSTHRD010_Title" xml:space="preserve">
-    <value>视觉工作室服务应明确在主线程上使用。</value>
+    <value>使用 UI 线程中的 VS 服务</value>
   </data>
   <data name="VSTHRD100_MessageFormat" xml:space="preserve">
-    <value>避免异步 Void 方法，因为从异步 void 方法引发的任何异常将直接在 SynchronizationContext 上提出，将会使进程崩溃。对 https://msdn.microsoft.com/en-us/magazine/jj991977.aspx 的更多信息请参阅
-。</value>
+    <value>避免使用“Async Void”方法，因为此方法未处理的任何异常都将导致进程故障。</value>
     <comment>"async void" is a pair of C# keywords. Do not translate them.</comment>
   </data>
   <data name="VSTHRD100_Title" xml:space="preserve">
-    <value>避免异步 Void 方法。</value>
+    <value>避免使用 Async Void 方法</value>
     <comment>"async void" is a pair of C# keywords. Do not translate them.</comment>
   </data>
   <data name="VSTHRD101_MessageFormat" xml:space="preserve">
-    <value>避免使用异步 lambda 作为 void 返回委托类型，因为从返回 void 异步 lambda 引发的任何异常将直接在 SynchronizationContext 上提出，将会使进程崩溃。对 https://msdn.microsoft.com/en-us/magazine/jj991977.aspx 的更多信息请参阅
-。</value>
+    <value>避免对返回委托类型的 void 使用异步 lambda，因为此委托未处理的任何异常都将导致进程故障。</value>
     <comment>"void" is a C# keyword and should not be translated.</comment>
   </data>
   <data name="VSTHRD101_Title" xml:space="preserve">
-    <value>异步 lambda 是被用作 void 返回委托类型。</value>
+    <value>避免不支持的异步委托</value>
   </data>
   <data name="VSTHRD106_MessageFormat" xml:space="preserve">
-    <value>AsyncEventHandler 代表应该通过"TplExtensions.InvokeAsync()"Microsoft.VisualStudio.Threading 程序集中定义的扩展方法调用。</value>
+    <value>应通过 Microsoft.VisualStudio.Threading 程序集中定义的扩展方法“TplExtensions.InvokeAsync()”调用 AsyncEventHandler 委托。</value>
   </data>
   <data name="VSTHRD106_Title" xml:space="preserve">
-    <value>AsyncEventHandler 代表应该通过"TplExtensions.InvokeAsync()"Microsoft.VisualStudio.Threading 程序集中定义的扩展方法调用。</value>
+    <value>使用 InvokeAsync 引发异步事件</value>
   </data>
   <data name="VSTHRD003_MessageFormat" xml:space="preserve">
-    <value>呼叫等待任务里面的 JoinableTaskFactory.Run，这项任务委托外面的初始化时可能导致潜在的死锁。
-通过确保任务初始化委托内或通过使用 JoinableTask 而不任务，你可以避免此问题。</value>
+    <value>在委托外初始化任务时，对 JoinableTaskFactory.Run 内部 Task 调用 await 可能导致死锁。
+通过确保在委托内部初始化任务或使用 JoinableTask 取代 Task，可以避免此问题。</value>
   </data>
   <data name="VSTHRD003_Title" xml:space="preserve">
-    <value>避免调用内"JoinableTaskFactory.Run"委托等待任务，当任务定义之外的委托，以避免潜在的死锁。</value>
+    <value>避免等待联接上下文中的非可加入任务</value>
   </data>
   <data name="VSTHRD011_MessageFormat" xml:space="preserve">
-    <value>调用懒&lt;Task&lt;T&gt;&gt;。值工厂以前启动时，值会出现死锁。您应改用 AsyncLazy&lt;T&gt; 
-。</value>
+    <value>Lazy&lt;Task&lt;T&gt;&gt;.Value 可能死锁。
+改用 AsyncLazy&lt;T&gt;。</value>
   </data>
   <data name="VSTHRD011_Title" xml:space="preserve">
-    <value>避免使用懒&lt;T&gt;其中 T 一项任务。</value>
+    <value>当 T 为 Task&lt;T2&gt; 时，避免使用 Lazy&lt;T&gt;</value>
   </data>
   <data name="VSTHRD103_MessageFormat" xml:space="preserve">
-    <value>{0} 成员同步块。改用 {1} 并等待其结果。</value>
+    <value>{0} 同步阻止。改为 await {1}。</value>
   </data>
   <data name="VSTHRD103_MessageFormat_UseAwaitInstead" xml:space="preserve">
-    <value>{0} 成员同步块。使用等待相反。</value>
+    <value>{0} 同步阻止。改用 await。</value>
   </data>
   <data name="VSTHRD103_Title" xml:space="preserve">
-    <value>可等待的替代品时异步方法调用</value>
+    <value>当在异步方法中时，调用异步方法</value>
   </data>
   <data name="VSTHRD102_MessageFormat" xml:space="preserve">
-    <value>限制使用的同步阻塞如 JoinableTaskFactory.Run 或 Task.Result 各位公共入口点，在那里你必须同步的方法调用。它为内部成员可以使用不必要添加同步帧之间异步帧，导致线程池用尽。</value>
+    <value>当必须为同步时，仅限公共入口点成员使用同步阻止方法调用，如 JoinableTaskFactory.Run 或 Task.Result。将其用于内部成员会在异步框架间添加多余同步框架，进而导致线程池枯竭。</value>
   </data>
   <data name="VSTHRD102_Title" xml:space="preserve">
-    <value>避免使用同步块中的非公共方法。</value>
+    <value>异步实现内部逻辑</value>
   </data>
   <data name="VSTHRD200_CodeFix_Title" xml:space="preserve">
-    <value>重命名为 {0}。</value>
+    <value>重命名为 {0}</value>
     <comment>{0} is a method name.</comment>
   </data>
   <data name="VSTHRD200_MessageFormat" xml:space="preserve">
-    <value>在任务返回方法名称中使用"Async"后缀。</value>
+    <value>在返回 Task 的方法的名称中使用“Async”后缀。</value>
   </data>
   <data name="VSTHRD200_Title" xml:space="preserve">
-    <value>在任务返回方法名称中使用"Async"后缀。</value>
+    <value>对异步方法使用“Async”后缀</value>
   </data>
   <data name="VSTHRD100_CodeFix_Title" xml:space="preserve">
-    <value>返回类型改变为任务</value>
+    <value>将返回类型更改为 Task</value>
     <comment>Task is a type name and should not be translated.</comment>
   </data>
   <data name="VSTHRD105_MessageFormat" xml:space="preserve">
-    <value>避免假设 TaskScheduler.Current 的方法重载。使用接受 TaskScheduler 重载和显式指定 TaskScheduler.Default （或任何其他）。</value>
+    <value>避免假定 TaskScheduler.Current 的方法重载。使用接受 TaskScheduler 的重载并显式指定 TaskScheduler.Default（或其他方法）。</value>
   </data>
   <data name="VSTHRD105_Title" xml:space="preserve">
-    <value>避免方法重载假定 TaskScheduler.Current</value>
-=======
-  <data name="VSSDK001_MessageFormat" xml:space="preserve">
-    <value>同步等待任务或 awaiter 可能导致死锁。改用 JoinableTaskFactory.Run。</value>
-    <comment>"await" is a C# keyword and should not be translated.</comment>
-  </data>
-  <data name="VSSDK001_Title" xml:space="preserve">
-    <value>避免有问题的同步等待</value>
-  </data>
-  <data name="VSSDK002_MessageFormat" xml:space="preserve">
-    <value>应对主线程显式使用 Visual Studio 服务“{0}”。
-首先调用 ThreadHelper.ThrowIfNotOnUIThread() 或等待 JoinableTaskFactory.SwitchToMainThreadAsync()。</value>
-  </data>
-  <data name="VSSDK002_Title" xml:space="preserve">
-    <value>使用 UI 线程中的 VS 服务</value>
-  </data>
-  <data name="VSSDK003_MessageFormat" xml:space="preserve">
-    <value>避免使用“Async Void”方法，因为此方法未处理的任何异常都将导致进程故障。</value>
-    <comment>"async void" is a pair of C# keywords. Do not translate them.</comment>
-  </data>
-  <data name="VSSDK003_Title" xml:space="preserve">
-    <value>避免使用 Async Void 方法</value>
-    <comment>"async void" is a pair of C# keywords. Do not translate them.</comment>
-  </data>
-  <data name="VSSDK004_MessageFormat" xml:space="preserve">
-    <value>避免对返回委托类型的 void 使用异步 lambda，因为此委托未处理的任何异常都将导致进程故障。</value>
-    <comment>"void" is a C# keyword and should not be translated.</comment>
-  </data>
-  <data name="VSSDK004_Title" xml:space="preserve">
-    <value>避免不支持的异步委托</value>
-  </data>
-  <data name="VSSDK005_MessageFormat" xml:space="preserve">
-    <value>应通过 Microsoft.VisualStudio.Threading 程序集中定义的扩展方法“TplExtensions.InvokeAsync()”调用 AsyncEventHandler 委托。</value>
-  </data>
-  <data name="VSSDK005_Title" xml:space="preserve">
-    <value>使用 InvokeAsync 引发异步事件</value>
-  </data>
-  <data name="VSSDK006_MessageFormat" xml:space="preserve">
-    <value>在委托外初始化任务时，对 JoinableTaskFactory.Run 内部 Task 调用 await 可能导致死锁。
-通过确保在委托内部初始化任务或使用 JoinableTask 取代 Task，可以避免此问题。</value>
-  </data>
-  <data name="VSSDK006_Title" xml:space="preserve">
-    <value>避免等待联接上下文中的非可加入任务</value>
-  </data>
-  <data name="VSSDK007_MessageFormat" xml:space="preserve">
-    <value>Lazy&lt;Task&lt;T&gt;&gt;.Value 可能死锁。
-改用 AsyncLazy&lt;T&gt;。</value>
-  </data>
-  <data name="VSSDK007_Title" xml:space="preserve">
-    <value>当 T 为 Task&lt;T2&gt; 时，避免使用 Lazy&lt;T&gt;</value>
-  </data>
-  <data name="VSSDK008_MessageFormat" xml:space="preserve">
-    <value>{0} 同步阻止。改为 await {1}。</value>
-  </data>
-  <data name="VSSDK008_MessageFormat_UseAwaitInstead" xml:space="preserve">
-    <value>{0} 同步阻止。改用 await。</value>
-  </data>
-  <data name="VSSDK008_Title" xml:space="preserve">
-    <value>当在异步方法中时，调用异步方法</value>
-  </data>
-  <data name="VSSDK009_MessageFormat" xml:space="preserve">
-    <value>当必须为同步时，仅限公共入口点成员使用同步阻止方法调用，如 JoinableTaskFactory.Run 或 Task.Result。将其用于内部成员会在异步框架间添加多余同步框架，进而导致线程池枯竭。</value>
-  </data>
-  <data name="VSSDK009_Title" xml:space="preserve">
-    <value>异步实现内部逻辑</value>
-  </data>
-  <data name="VSSDK010_CodeFix_Title" xml:space="preserve">
-    <value>重命名为 {0}</value>
-    <comment>{0} is a method name.</comment>
-  </data>
-  <data name="VSSDK010_MessageFormat" xml:space="preserve">
-    <value>在返回 Task 的方法的名称中使用“Async”后缀。</value>
-  </data>
-  <data name="VSSDK010_Title" xml:space="preserve">
-    <value>对异步方法使用“Async”后缀</value>
-  </data>
-  <data name="VSSDK003_CodeFix_Title" xml:space="preserve">
-    <value>将返回类型更改为 Task</value>
-    <comment>Task is a type name and should not be translated.</comment>
-  </data>
-  <data name="VSSDK011_MessageFormat" xml:space="preserve">
-    <value>避免假定 TaskScheduler.Current 的方法重载。使用接受 TaskScheduler 的重载并显式指定 TaskScheduler.Default（或其他方法）。</value>
-  </data>
-  <data name="VSSDK011_Title" xml:space="preserve">
     <value>避免假定 TaskScheduler.Current 的方法重载</value>
->>>>>>> e512abc0
   </data>
 </root>