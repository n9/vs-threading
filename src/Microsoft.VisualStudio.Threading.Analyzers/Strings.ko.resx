--- conflicted
+++ resolved
@@ -147,12 +147,9 @@
   <data name="VSTHRD108_Title" xml:space="preserve">
     <value>무조건 스레드 선호도 어설션</value>
   </data>
-<<<<<<< HEAD
-=======
   <data name="VSTHRD010_MessageFormat_NoAssertingMethod" xml:space="preserve">
     <value>주 스레드에서 형식 "{0}"을(를) 명시적으로 사용해야 합니다.
 우선 JoinableTaskFactory.SwitchToMainThreadAsync()를 대기합니다.</value>
     <comment>{0} is a type name and {1} is the name of a method that throws if not called from the main thread.</comment>
   </data>
->>>>>>> e221f739
 </root>