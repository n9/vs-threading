--- conflicted
+++ resolved
@@ -26,11 +26,8 @@
 
         public override void Initialize(AnalysisContext context)
         {
-<<<<<<< HEAD
+            context.EnableConcurrentExecution();
             context.ConfigureGeneratedCodeAnalysis(GeneratedCodeAnalysisFlags.Analyze | GeneratedCodeAnalysisFlags.ReportDiagnostics);
-=======
-            context.EnableConcurrentExecution();
->>>>>>> dad54073
 
             context.RegisterSyntaxNodeAction(Utils.DebuggableWrapper(this.AnalyzeInvocation), SyntaxKind.InvocationExpression);
             context.RegisterSyntaxNodeAction(Utils.DebuggableWrapper(this.AnalyzerObjectCreation), SyntaxKind.ObjectCreationExpression);
