﻿// Copyright (c) Microsoft Corporation. All rights reserved.

namespace Microsoft.VisualStudio.Threading.Analyzers.Tests
{
    using System.Collections.Immutable;
    using System.Net;
    using Microsoft.CodeAnalysis.Testing;

    internal static class ReferencesHelper
    {
        public static ReferenceAssemblies DefaultReferences = ReferenceAssemblies.Default
            .WithPackages(ImmutableArray.Create(
                new PackageIdentity("System.Collections.Immutable", "1.3.1"),
                new PackageIdentity("System.Threading.Tasks.Extensions", "4.5.3"),
                new PackageIdentity("Microsoft.Bcl.AsyncInterfaces", "1.1.0")));

<<<<<<< HEAD
        static ReferencesHelper()
        {
            ServicePointManager.SecurityProtocol = SecurityProtocolType.Tls12;
        }
=======
        internal static readonly ImmutableArray<string> VSSDKPackageReferences = ImmutableArray.Create(new string[] {
                "Microsoft.VisualStudio.Shell.Interop.dll",
                "Microsoft.VisualStudio.Shell.Interop.11.0.dll",
                "Microsoft.VisualStudio.Shell.Interop.14.0.DesignTime.dll",
                "Microsoft.VisualStudio.Shell.Immutable.14.0.dll",
                "Microsoft.VisualStudio.Shell.14.0.dll",
            });
>>>>>>> a84c12e4
    }
}<|MERGE_RESOLUTION|>--- conflicted
+++ resolved
@@ -14,12 +14,6 @@
                 new PackageIdentity("System.Threading.Tasks.Extensions", "4.5.3"),
                 new PackageIdentity("Microsoft.Bcl.AsyncInterfaces", "1.1.0")));
 
-<<<<<<< HEAD
-        static ReferencesHelper()
-        {
-            ServicePointManager.SecurityProtocol = SecurityProtocolType.Tls12;
-        }
-=======
         internal static readonly ImmutableArray<string> VSSDKPackageReferences = ImmutableArray.Create(new string[] {
                 "Microsoft.VisualStudio.Shell.Interop.dll",
                 "Microsoft.VisualStudio.Shell.Interop.11.0.dll",
@@ -27,6 +21,10 @@
                 "Microsoft.VisualStudio.Shell.Immutable.14.0.dll",
                 "Microsoft.VisualStudio.Shell.14.0.dll",
             });
->>>>>>> a84c12e4
+
+        static ReferencesHelper()
+        {
+            ServicePointManager.SecurityProtocol = SecurityProtocolType.Tls12;
+        }
     }
 }